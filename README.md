# Vtuber-AI
The aim of this project is both to give a good starting point for anyone to create their own custom AI Vtubers (technically won't have to be a Vtuber), and be something fun for me to build and potentially have my work live on and be incorporated into numerous other projects for a long time to come.

## Table of Contents

* [Vtuber-AI](#vtuber-ai)
    * [Features](#features)
    * [Todo List](#todo-list)
* [Setup](#setup)
    * [Virtual Environments](#virtual-environments)
* [Large Language Model (LLM)](#large-language-model-llm)
    * [Prompt Style](#prompt-style)
    * [Dataset preparation](#dataset-preparation)
    * [Fine-tuning](#training-fine-tuning)
    * [Quantization](#training-fine-tuning)
    * [Inference](#inference)
* [Voice Model](#voice-model)
    * [Training](#training)
        * [Official Guide](#official-guide)
        * [Unofficial Guide (Windows Only)](#unofficial-guide-windows-only)
            * [Dataset Creation](#dataset-creation)
            * [Preprocessing Audio](#preprocessing-audio)
            * [Audio Labelling](#audio-labelling)
    * [Training](#training-1)
    * [Inference](#inference-1)
* [Testing](#testing)
* [Acknowledgements](#acknowledgements)

# Features
* Fine-tune an LLM
* Train and use a custom voice model for TTS (see acknowledgements)
* Speak to your LLM using STT (see acknowledgements)

  **Features:**
  - [X] Create a function to create a dataset for LLM training from a .csv file
  - [ ] Send audio data to Discord or other, so anyone in call can hear
  - [X] Support for receiving and responding to YouTube live chat messages
  - [X] Support for receiving and responding to Twitch live chat messages
  - [ ] Support for receiving and responding to Kick live chat messages
  - [ ] Boolean for automatically stopping the model from speaking when user speaks at the same time
  - [ ] On screen subtitles for OBS
  - [ ] As LLM generates text, receive it and use TTS to speak it aloud for potentially better real-time conversation
  - [ ] Vision capabilities, see what is on screen and commentate on it
  - [ ] Gaming capabilities, play different types of games
  - [ ] Vtuber model capabilities, movement, expressions and lipsync, etc
  - [ ] RAG for enhanced conversational cohesion
  - [ ] Recognition of separate speakers
  - [ ] run LLM and TTS on separate threads (benefits?)

  **Unsure Features:**
  - [ ] Drawing capability?
  - [ ] Singing capability?
  - [ ] Vector database for improved RAG?
  - [ ] Different/Custom STT?

# Setup
This is developed and tested on Python 3.12.3.

## installation

:exclamation: This mainly works on Linux (Ubuntu 24.04 LTS, other distros may work), Windows support will be dropped soon.

[flash-attention](https://github.com/Dao-AILab/flash-attention) is required (used by ExllamaV2).

PyTorch (assumes you are using CudaToolkit 12.4)
```
pip install torch==2.6.0 torchvision==0.21.0 torchaudio==2.6.0 --index-url https://download.pytorch.org/whl/cu124

```

TensorboardX (PyTorch should install this automatically):
```
pip install tensorboardX
```


[ExllamaV2](https://github.com/turboderp/exllamav2) 
:information_source: Assumes Pytorch 2.6.0, CudaToolkit 12.4, Python 3.12

```
pip install https://github.com/turboderp-org/exllamav2/releases/download/v0.2.9/exllamav2-0.2.9+cu124.torch2.6.0-cp312-cp312-linux_x86_64.whl
```

<<<<<<< HEAD
The local version of Whisper needs to be installed manually
```
pip install SpeechRecognition[whisper-local]
```

may need to use:
=======
## installation

[flash-attention](https://github.com/Dao-AILab/flash-attention) is required (used by ExllamaV2).

PyTorch (assumes you are using CudaToolkit 12.1)
>>>>>>> 8858869d
```
python -m nltk.downloader averaged_perceptron_tagger_eng
```

<<<<<<< HEAD
Rest of the requirements can be installed via:
=======
[ExllamaV2](https://github.com/turboderp/exllamav2) (assumes Windows, Torch 2.4.0, CudaToolkit 12.1, Python 3.11) - swap release version based on your needs.

```
pip install https://github.com/turboderp/exllamav2/releases/download/v0.2.0/exllamav2-0.2.0+cu121.torch2.4.0-cp311-cp311-win_amd64.whl
```

The local version of Whisper needs to be installed manually
```
pip install SpeechRecognition[whisper-local]
```

>>>>>>> 8858869d
```
pip install -r requirements.txt
```

may need to use:
```
python -m nltk.downloader averaged_perceptron_tagger
```

## Virtual Environments
The virtual environment simply helps to avoid package conflicts. Do note that this will take more space in the storage as each environment is its own.

Create env (the last `venv` is the folder name/path where the venv will be created):

```
 python -m venv venv
```

Activate env:
```
venv/bin/activate
```

Deactivate env:
```
deactivate
```
<<<<<<< HEAD
=======
Then just delete the venv folder
>>>>>>> 8858869d

# Quick Start
:exclamation: Heavy WIP

After activating the venv, run the following in the root directory:
```
python run.py
```

:information_source: The next sub-sections are purely optional, only necessary if you want the AI to interact with livechat on YouTube/Twitch/Kick.

## .env File Setup (Optional)
Create a **.env** file inside of the root directory and add as much of the following as desired:

:information_source: For information on YouTube/Twitch related variables refer to their respective sections: [YouTube API](#youtube-api) [Twitch API](#twitch-api).

```
#For all
CONVERSATION_LOG_FILE=livechatAPI/data/llm_finetune_data.csv

#For YouTube
YT_FETCH=False
YT_API_KEY=
YT_CHANNEL_ID=
LAST_NEXT_PAGE_TOKEN=

#For Twitch
TW_FETCH=False
TW_CHANNEL=
TW_BOT_NICK=Botty
TW_CLIENT_ID=
TW_CLIENT_SECRET=
TW_ACCESS_TOKEN=
TW_USE_THIRD_PARTY_TOKEN=False #True if using non-locally token
```
<details>
<summary>Variable Explanations</summary>

* CONVERSATION_LOG_FILE: The .csv file which the user message AND the LLM response is written to

**YouTube**:
* YT_FETCH: (Boolean) True if fetching youtube live chat messages
* YT_API_KEY: Your YouTube project API key
* YT_CHANNEL_ID: Your YouTube channel id (NOT channel name)
* LAST_NEXT_PAGE_TOKEN: Last fetched messages from live chat -- HANDLED BY PROGRAM DO NOT TOUCH

**TWITCH**:
* TW_FETCH: (Boolean) True if fetching twitch live chat messages
* TW_CHANNEL: Your Twitch channel name -- whatever you named your channel
* TW_BOT_NICK: Default name is 'Botty', can be renamed to anything
* TW_CLIENT_ID: Your App's client id
* TW_CLIENT_ID: Your App's client secret
* TW_ACCESS_TOKEN: If generated LOCALLY -> technically refresh access token, if using third party token -> is actually the access token
* TW_USE_THIRD_PARTY_TOKEN: (Boolean) True if using a token NOT generated locally ex. https://twitchtokengenerator.com/

</details>


## YouTube API (Optional)
The official guide here: https://developers.google.com/youtube/v3/live/getting-started

Basic steps:
1. Navigate to the [Google API Console](https://console.cloud.google.com/apis/credentials)
2. Create a new project
3. Back at the credentials page, use the **CREATE CREDENTIALS** to generate an API key
4. Paste the API key in the **.env** file in the **YT_API_KEY**
5. Go to Settings (click user icon top right)
6. Go to Advanced settings and copy the **Channel ID** to **YT_CHANNEL_ID** in **.env** file

The environment variable **LAST_NEXT_PAGE_TOKEN** is handled by the program itself (DO NOT TOUCH). It makes sure that upon program restart, we continue to fetch live chat messages from where we last left off.

## Twitch API (Optional)
:information_source: The twitchio bot automatically renews your token using the your twitch application client id and client secret

Precursory steps:
1. Set **TW_CHANNEL=<your twitch username>** and **TW_BOT_NICK=<any name for the bot>**
2. You will first need to create an application. Navigate to the developer console: https://dev.twitch.tv/console/
3. Click on **Register Your Application** -- right side
4. Set the following:
**Name**: the application name can be anything
**OAuth Redirect URLs**: you can use your desired HTTPS URI, in Optional Path 1 the following is used:
```
https://localhost:8080
```
**Category**: Chat Bot -- could use others probably
**Client Type**: Confidential -- could be Public if need be
5. Back at the console page, click on **Manage**
6. Copy the **Client ID** and **Client Secret** to the **.env** file's variables **TW_CLIENT_ID=<Client ID here>** and **TW_CLIENT_SECRET=<Client Secret here>**

Optional Path 1:
Basic steps:
1. Run `run.py` OR `twitch.py` (may need to uncomment some code) -- assumes you have all the requirements installed
2. A locally hosted HTTPS web server should be running and a web page should open on your default browser -- MOST LIKELY THE BROWSER WILL WARN ABOUT THE CONNECTION, JUST ALLOW IT... or don't (see optional path 2)
3. Authorize yourself to generate your own tokens
4. You're done! For the foreseeable future, the refresh token will handle everything automatically, no need for steps 2 and 3

Optional Path 2:
1. Navigate to and generate a token: https://twitchtokengenerator.com/
2. Set **TW_THIRD_PARTY_TOKEN=** to `True` -- case sensitive
3. Done!

In Optional Path 1, the TW_ACCESS_TOKEN is technically the refresh token, only self.TOKEN in TwitchAuth class is an actual access token. This is ONLY a technicality and does not affect anything.

The twitchio bot should presumably automatically renew your token upon expiration. This requires atleast **Client Secret** and maybe **Client ID** -- UNTESTED.

# Large Language Model (LLM)
>:information_source: HEAVY WIP
## Prompt Style

<<<<<<< HEAD
=======
>:information_source: This is the prompt styling for inference -- WIP
>>>>>>> 8858869d

```
<|im_start|>system <character behaviour> <|im_end|> <|im_start|>context <information about current situation (previous dialogue or description of situation)> <|im_end|> <|im_start|>user <Question or Instruction> <|im_end|> <|im_start|>assistant <Model Answer>
```

## Dataset preparation
For the WIP dataset creator, the base dataset will be expected to be in a .csv file format


>:information_source: The following are examples for the dataset formatting (will be the end result of dataset creator later on as well)
```
<|im_start|>system assistant is a cocky snarky bastard<|im_end|><|im_start|>context assistant is at a coffee shop deciding which coffee to order.<|im_end|><|im_start|>user what are you doing?<|im_end|> <|im_start|>assistant Edging hard<|im_end|>
```

```
<|im_start|>system assistant is a cocky snarky bastard<|im_end|><|im_start|>context assistant is at a coffee shop deciding which coffee to order. user: what are you doing here?<|im_end|><|im_start|>user<|im_end|> <|im_start|>assistant Hmm, perhaps a coffee<|im_end|>
```
Effectively a **System-Context-User-Assistant** format is being followed (**SCUA** referred to as **SICUEAC** in research.pdf [WIP]).

## Fine-tuning
<<<<<<< HEAD
> :warning: HEAVY WIP, also fine-tuned model != quantized model

In the `finetune.py` file, only the **DATASET_PATH** must be changed:
- **BASE_MODEL**: the base model that is to be fine-tuned -- currently uses [NousResearch/Hermes-2-Theta-Llama-3-8B](#acknowledgements)
- **NEW_MODEL**: the fine-tuned model's name -- technically the output directory for it
- **OUTPUT_DIR**: fine-tuning process' output directory
- **DATASET_PATH**: path to the dataset file -- currently .txt, soon .parquet

## Quantization


:information_source: Assumes ExllamaV2 was installed via the wheel -- Works but still WIP guide

```
python -m exllamav2.conversion.convert_exl2
```
=======
> :warning: Still slightly WIP, also fine-tuned model != quantized model

In the `finetune.py` file, only the **DATASET_PATH** must be changed:
- **BASE_MODEL**: the base model that is to be fine-tuned -- currently uses [NousResearch/Hermes-2-Theta-Llama-3-8B](#acknowledgements)
- **NEW_MODEL**: the fine-tuned model's name -- technically the output directory for it
- **OUTPUT_DIR**: fine-tuning process' output directory
- **DATASET_PATH**: path to the dataset file -- currently .txt, soon .parquet

## Quantization
WIP
pip install https://github.com/turboderp/exllamav2/releases/download/v0.1.9/exllamav2-0.1.9+cu121.torch2.4.0-cp311-cp311-win_amd64.whl
>>>>>>> 8858869d

## Inference
:exclamation: HEAVY WIP

text_gen_test.py currently works as the inference script.

## Huggingface Cache Cleaning

Install
```
pip install huggingface_hub["cli"]
```

run
```
huggingface-cli delete-cache
```

Next, select model(s) to delete from cache.

## Huggingface Cache Cleaning

Install
```
pip install huggingface_hub["cli"]
```

run
```
huggingface-cli delete-cache
```

Next, select model(s) to delete from cache.

# Voice Model
## Training
### Official Guide: 
follow the user guide from: https://github.com/RVC-Boss/GPT-SoVITS/tree/main

user guide direct link (can change at any time, I'm not the creator nor maintainer): https://rentry.co/GPT-SoVITS-guide#/

### Unofficial Guide (Windows Only):
Mostly the same info as in the official.

Place the `GPT-SoVITS-beta0217` into the voiceAI directory and then navigate inside of `GPT-SoVITS-beta0217` and run the `go-webui.bat`. Finally, navigate to the given HTTP address on a web browser.

#### Dataset Creation
This can be done either using the GUI `0-Fetch dataset`, but I used Davinci Resolve to more precisely cut and export the audio in .wav format (.wav format is not necessary, but it's what I use).

#### Preprocessing Audio
(Following is semi-optional, mainly worth it if you haven't already preprocessed the audio yourself)
Next, I recommend checking the `Open UVR5-WebUI` box, and in this new page providing the folder in which you have all of the individual .wav files ready. For the `Model` using `HP2` or `HP5`, you can pretty effectively isolate the speaker voice from the background noise/music. It's also good to select the same audio format to export to. You can also check out the other ones, I've found so far that I only need to isolate the speaker audio from the background noise/music. 

#### Audio Labelling
In `0-Fetch dataset` tab, using the `ASR` tool, `Faster Whisper` and language set to `en` (or zh/ja if using those), this will create surprisingly good results (generally only need to do minor corrections).

## Training
First in the `1A-Dataset formatting` tab, give the model a name.

IMPORTANT: You must only provide the path to the `.list` file for the `Text labelling file` field (ex. `/path/to/test.list`). BUT, you musn't provide the path to the `Audio dataset folder`, otherwise during training you can/will run into `division by zero error`. There's no clear info as to why, I suspect it has to do with the fact that the .list file already contains the paths to the audio files.

After this, in the `1B-Fine-tuned training` tab, train both the SoVITS and GPT. So far, I've left everything to default.


## Inference
The GUI is good for basic testing, but since we're integrating this to an LLM it's not going to work.

(Optional, only in case you want to do something specific):
- Navigate to the `fast_inference_` branch: https://github.com/RVC-Boss/GPT-SoVITS/tree/fast_inference_
- Download the zip
- Copy the `ffmpeg` and `ffprobe` files from `GPT-SoVITS-beta0217`
- navigate to `GPT-SoVITS-fast_inference_\GPT_SoVITS\pretrained_models` add the following files/folders (can be found in equivalent folder in `GPT-SoVITS-beta0217`)

```
s2G488k.pth
s2D488k.pth
chinese-hubert-base
chinese-roberta-wwm-ext-large
s1bert25hz-2kh-longer-epoch=68e-step=50232
```
You will also need to install `wordsegment` if not already installed (should be installed when using requirements.txt)
```
pip install wordsegment
```

### Running Inference
> Inside of `GPT-SoVITS-fast_inference`

In the CMD run:
```
python api_v2.py -a 127.0.0.1 -p 9880 -c GPT_SoVITS/configs/tts_infer.yaml
```

:information_source: Weights only need to be set once, also this is done through the browser, CMD is also possible

:heavy_exclamation_mark: This section is WIP, model weights will be uploaded to huggingface at a later date. For now, ignore the setting weights section

Navigate to the local addresses below in a browser (or send requests through CMD)

set the GPT weights:
```
http://127.0.0.1:9880/set_gpt_weights?weights_path=GPT_SoVITS/pretrained_models/custom_model/JohnSmith0-e15.ckpt
```

Set the SoVITS weights:
```
http://127.0.0.1:9880/set_sovits_weights?weights_path=GPT_SoVITS/pretrained_models/custom_model/JohnSmith0_e8_s64.pth
```

Do basic inference through browser:
```
http://127.0.0.1:9880/tts?text=But truly, is a simple piece of paper worth the credit people give it?&text_lang=en&ref_audio_path=../dataset/inference_testing/vocal_john10.wav.reformatted.wav_10.wav&prompt_lang=en&prompt_text=But truly, is a simple piece of paper worth the credit people give it?&text_split_method=cut5&batch_size=1&media_type=wav&streaming_mode=true&top_k=7&top_p=0.87&temperature=0.87
```

# Testing
:warning: Running just **pytest** will result in running all test files in the entire project which will inevitably fail. We are only concerned with the tests within the tests directory at the root.

To run all tests use:
```
pytest -s tests
```
<<<<<<< HEAD
=======

Only unit tests:
```
pytest -s tests -m "not integration"
```

Only integration tests
```
pytest -s tests -m integration
```

# Acknowledgements
> I used a mix of my own and other people's code for the LLM training and evaluation. I can't remember who the people are, sorry. I would cite otherwise.
>>>>>>> 8858869d

Only unit tests:
```
pytest -s tests -m "not integration"
```

Only integration tests
```
pytest -s tests -m integration
```

# Acknowledgements
This project makes use of the following:

* [GPT-SoVITS](https://github.com/RVC-Boss/GPT-SoVITS/tree/main)
* [CapybaraHermes](https://huggingface.co/TheBloke/CapybaraHermes-2.5-Mistral-7B-GPTQ)
* [NousResearch/Hermes-2-Theta-Llama-3-8B](https://huggingface.co/NousResearch/Hermes-2-Theta-Llama-3-8B/tree/main)
<<<<<<< HEAD
* [Unsloth](https://github.com/unslothai/unsloth)
* [Speech_Recognition](https://github.com/Uberi/speech_recognition)
=======
* [Speech_Recognition](https://github.com/Uberi/speech_recognition)
* [curiosily](https://github.com/curiousily/AI-Bootcamp/blob/master/15.fine-tuning-llama-3-llm-for-rag.ipynb)
>>>>>>> 8858869d
* [Dao-AILab](https://github.com/Dao-AILab/flash-attention)
* [turboderp](https://github.com/turboderp/exllamav2)<|MERGE_RESOLUTION|>--- conflicted
+++ resolved
@@ -11,6 +11,8 @@
 * [Large Language Model (LLM)](#large-language-model-llm)
     * [Prompt Style](#prompt-style)
     * [Dataset preparation](#dataset-preparation)
+    * [Fine-tuning](#training-fine-tuning)
+    * [Quantization](#training-fine-tuning)
     * [Fine-tuning](#training-fine-tuning)
     * [Quantization](#training-fine-tuning)
     * [Inference](#inference)
@@ -24,6 +26,7 @@
     * [Training](#training-1)
     * [Inference](#inference-1)
 * [Testing](#testing)
+* [Testing](#testing)
 * [Acknowledgements](#acknowledgements)
 
 # Features
@@ -34,6 +37,8 @@
   **Features:**
   - [X] Create a function to create a dataset for LLM training from a .csv file
   - [ ] Send audio data to Discord or other, so anyone in call can hear
+  - [X] Support for receiving and responding to YouTube live chat messages
+  - [X] Support for receiving and responding to Twitch live chat messages
   - [X] Support for receiving and responding to YouTube live chat messages
   - [X] Support for receiving and responding to Twitch live chat messages
   - [ ] Support for receiving and responding to Kick live chat messages
@@ -53,6 +58,7 @@
   - [ ] Vector database for improved RAG?
   - [ ] Different/Custom STT?
 
+
 # Setup
 This is developed and tested on Python 3.12.3.
 
@@ -81,39 +87,17 @@
 pip install https://github.com/turboderp-org/exllamav2/releases/download/v0.2.9/exllamav2-0.2.9+cu124.torch2.6.0-cp312-cp312-linux_x86_64.whl
 ```
 
-<<<<<<< HEAD
 The local version of Whisper needs to be installed manually
 ```
 pip install SpeechRecognition[whisper-local]
 ```
 
 may need to use:
-=======
-## installation
-
-[flash-attention](https://github.com/Dao-AILab/flash-attention) is required (used by ExllamaV2).
-
-PyTorch (assumes you are using CudaToolkit 12.1)
->>>>>>> 8858869d
 ```
 python -m nltk.downloader averaged_perceptron_tagger_eng
 ```
 
-<<<<<<< HEAD
 Rest of the requirements can be installed via:
-=======
-[ExllamaV2](https://github.com/turboderp/exllamav2) (assumes Windows, Torch 2.4.0, CudaToolkit 12.1, Python 3.11) - swap release version based on your needs.
-
-```
-pip install https://github.com/turboderp/exllamav2/releases/download/v0.2.0/exllamav2-0.2.0+cu121.torch2.4.0-cp311-cp311-win_amd64.whl
-```
-
-The local version of Whisper needs to be installed manually
-```
-pip install SpeechRecognition[whisper-local]
-```
-
->>>>>>> 8858869d
 ```
 pip install -r requirements.txt
 ```
@@ -141,10 +125,6 @@
 ```
 deactivate
 ```
-<<<<<<< HEAD
-=======
-Then just delete the venv folder
->>>>>>> 8858869d
 
 # Quick Start
 :exclamation: Heavy WIP
@@ -250,14 +230,106 @@
 
 The twitchio bot should presumably automatically renew your token upon expiration. This requires atleast **Client Secret** and maybe **Client ID** -- UNTESTED.
 
+:information_source: The next sub-sections are purely optional, only necessary if you want the AI to interact with livechat on YouTube/Twitch/Kick.
+
+## .env File Setup (Optional)
+Create a **.env** file inside of the root directory and add as much of the following as desired:
+
+:information_source: For information on YouTube/Twitch related variables refer to their respective sections: [YouTube API](#youtube-api) [Twitch API](#twitch-api).
+
+```
+#For all
+CONVERSATION_LOG_FILE=livechatAPI/data/llm_finetune_data.csv
+
+#For YouTube
+YT_FETCH=False
+YT_API_KEY=
+YT_CHANNEL_ID=
+LAST_NEXT_PAGE_TOKEN=
+
+#For Twitch
+TW_FETCH=False
+TW_CHANNEL=
+TW_BOT_NICK=Botty
+TW_CLIENT_ID=
+TW_CLIENT_SECRET=
+TW_ACCESS_TOKEN=
+TW_USE_THIRD_PARTY_TOKEN=False #True if using non-locally token
+```
+<details>
+<summary>Variable Explanations</summary>
+
+* CONVERSATION_LOG_FILE: The .csv file which the user message AND the LLM response is written to
+
+**YouTube**:
+* YT_FETCH: (Boolean) True if fetching youtube live chat messages
+* YT_API_KEY: Your YouTube project API key
+* YT_CHANNEL_ID: Your YouTube channel id (NOT channel name)
+* LAST_NEXT_PAGE_TOKEN: Last fetched messages from live chat -- HANDLED BY PROGRAM DO NOT TOUCH
+
+**TWITCH**:
+* TW_FETCH: (Boolean) True if fetching twitch live chat messages
+* TW_CHANNEL: Your Twitch channel name -- whatever you named your channel
+* TW_BOT_NICK: Default name is 'Botty', can be renamed to anything
+* TW_CLIENT_ID: Your App's client id
+* TW_CLIENT_ID: Your App's client secret
+* TW_ACCESS_TOKEN: If generated LOCALLY -> technically refresh access token, if using third party token -> is actually the access token
+* TW_USE_THIRD_PARTY_TOKEN: (Boolean) True if using a token NOT generated locally ex. https://twitchtokengenerator.com/
+
+</details>
+
+
+## YouTube API (Optional)
+The official guide here: https://developers.google.com/youtube/v3/live/getting-started
+
+Basic steps:
+1. Navigate to the [Google API Console](https://console.cloud.google.com/apis/credentials)
+2. Create a new project
+3. Back at the credentials page, use the **CREATE CREDENTIALS** to generate an API key
+4. Paste the API key in the **.env** file in the **YT_API_KEY**
+5. Go to Settings (click user icon top right)
+6. Go to Advanced settings and copy the **Channel ID** to **YT_CHANNEL_ID** in **.env** file
+
+The environment variable **LAST_NEXT_PAGE_TOKEN** is handled by the program itself (DO NOT TOUCH). It makes sure that upon program restart, we continue to fetch live chat messages from where we last left off.
+
+## Twitch API (Optional)
+:information_source: The twitchio bot automatically renews your token using the your twitch application client id and client secret
+
+Precursory steps:
+1. Set **TW_CHANNEL=<your twitch username>** and **TW_BOT_NICK=<any name for the bot>**
+2. You will first need to create an application. Navigate to the developer console: https://dev.twitch.tv/console/
+3. Click on **Register Your Application** -- right side
+4. Set the following:
+**Name**: the application name can be anything
+**OAuth Redirect URLs**: you can use your desired HTTPS URI, in Optional Path 1 the following is used:
+```
+https://localhost:8080
+```
+**Category**: Chat Bot -- could use others probably
+**Client Type**: Confidential -- could be Public if need be
+5. Back at the console page, click on **Manage**
+6. Copy the **Client ID** and **Client Secret** to the **.env** file's variables **TW_CLIENT_ID=<Client ID here>** and **TW_CLIENT_SECRET=<Client Secret here>**
+
+Optional Path 1:
+Basic steps:
+1. Run `run.py` OR `twitch.py` (may need to uncomment some code) -- assumes you have all the requirements installed
+2. A locally hosted HTTPS web server should be running and a web page should open on your default browser -- MOST LIKELY THE BROWSER WILL WARN ABOUT THE CONNECTION, JUST ALLOW IT... or don't (see optional path 2)
+3. Authorize yourself to generate your own tokens
+4. You're done! For the foreseeable future, the refresh token will handle everything automatically, no need for steps 2 and 3
+
+Optional Path 2:
+1. Navigate to and generate a token: https://twitchtokengenerator.com/
+2. Set **TW_THIRD_PARTY_TOKEN=** to `True` -- case sensitive
+3. Done!
+
+In Optional Path 1, the TW_ACCESS_TOKEN is technically the refresh token, only self.TOKEN in TwitchAuth class is an actual access token. This is ONLY a technicality and does not affect anything.
+
+The twitchio bot should presumably automatically renew your token upon expiration. This requires atleast **Client Secret** and maybe **Client ID** -- UNTESTED.
+
 # Large Language Model (LLM)
 >:information_source: HEAVY WIP
 ## Prompt Style
 
-<<<<<<< HEAD
-=======
->:information_source: This is the prompt styling for inference -- WIP
->>>>>>> 8858869d
 
 ```
 <|im_start|>system <character behaviour> <|im_end|> <|im_start|>context <information about current situation (previous dialogue or description of situation)> <|im_end|> <|im_start|>user <Question or Instruction> <|im_end|> <|im_start|>assistant <Model Answer>
@@ -265,6 +337,7 @@
 
 ## Dataset preparation
 For the WIP dataset creator, the base dataset will be expected to be in a .csv file format
+For the WIP dataset creator, the base dataset will be expected to be in a .csv file format
 
 
 >:information_source: The following are examples for the dataset formatting (will be the end result of dataset creator later on as well)
@@ -278,7 +351,6 @@
 Effectively a **System-Context-User-Assistant** format is being followed (**SCUA** referred to as **SICUEAC** in research.pdf [WIP]).
 
 ## Fine-tuning
-<<<<<<< HEAD
 > :warning: HEAVY WIP, also fine-tuned model != quantized model
 
 In the `finetune.py` file, only the **DATASET_PATH** must be changed:
@@ -295,38 +367,11 @@
 ```
 python -m exllamav2.conversion.convert_exl2
 ```
-=======
-> :warning: Still slightly WIP, also fine-tuned model != quantized model
-
-In the `finetune.py` file, only the **DATASET_PATH** must be changed:
-- **BASE_MODEL**: the base model that is to be fine-tuned -- currently uses [NousResearch/Hermes-2-Theta-Llama-3-8B](#acknowledgements)
-- **NEW_MODEL**: the fine-tuned model's name -- technically the output directory for it
-- **OUTPUT_DIR**: fine-tuning process' output directory
-- **DATASET_PATH**: path to the dataset file -- currently .txt, soon .parquet
-
-## Quantization
-WIP
-pip install https://github.com/turboderp/exllamav2/releases/download/v0.1.9/exllamav2-0.1.9+cu121.torch2.4.0-cp311-cp311-win_amd64.whl
->>>>>>> 8858869d
 
 ## Inference
 :exclamation: HEAVY WIP
 
 text_gen_test.py currently works as the inference script.
-
-## Huggingface Cache Cleaning
-
-Install
-```
-pip install huggingface_hub["cli"]
-```
-
-run
-```
-huggingface-cli delete-cache
-```
-
-Next, select model(s) to delete from cache.
 
 ## Huggingface Cache Cleaning
 
@@ -429,8 +474,6 @@
 ```
 pytest -s tests
 ```
-<<<<<<< HEAD
-=======
 
 Only unit tests:
 ```
@@ -442,9 +485,13 @@
 pytest -s tests -m integration
 ```
 
-# Acknowledgements
-> I used a mix of my own and other people's code for the LLM training and evaluation. I can't remember who the people are, sorry. I would cite otherwise.
->>>>>>> 8858869d
+# Testing
+:warning: Running just **pytest** will result in running all test files in the entire project which will inevitably fail. We are only concerned with the tests within the tests directory at the root.
+
+To run all tests use:
+```
+pytest -s tests
+```
 
 Only unit tests:
 ```
@@ -462,12 +509,7 @@
 * [GPT-SoVITS](https://github.com/RVC-Boss/GPT-SoVITS/tree/main)
 * [CapybaraHermes](https://huggingface.co/TheBloke/CapybaraHermes-2.5-Mistral-7B-GPTQ)
 * [NousResearch/Hermes-2-Theta-Llama-3-8B](https://huggingface.co/NousResearch/Hermes-2-Theta-Llama-3-8B/tree/main)
-<<<<<<< HEAD
 * [Unsloth](https://github.com/unslothai/unsloth)
 * [Speech_Recognition](https://github.com/Uberi/speech_recognition)
-=======
-* [Speech_Recognition](https://github.com/Uberi/speech_recognition)
-* [curiosily](https://github.com/curiousily/AI-Bootcamp/blob/master/15.fine-tuning-llama-3-llm-for-rag.ipynb)
->>>>>>> 8858869d
 * [Dao-AILab](https://github.com/Dao-AILab/flash-attention)
 * [turboderp](https://github.com/turboderp/exllamav2)